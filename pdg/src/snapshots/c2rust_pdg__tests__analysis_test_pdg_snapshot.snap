---
source: pdg/src/main.rs
expression: pdg
---
g {
	n[0]: copy _ => _10 @ bb5[4]: fn main;
}
nodes_that_need_write = []

g {
	n[0]: copy _ => _9 @ bb5[5]: fn main;
}
nodes_that_need_write = []

g {
	n[0]: copy _ => _19 @ bb8[11]: fn main;
}
nodes_that_need_write = []

g {
	n[0]: copy _ => _18 @ bb8[12]: fn main;
}
nodes_that_need_write = []

g {
	n[0]: copy _ => _27 @ bb8[22]: fn main;
}
nodes_that_need_write = []

g {
	n[0]: copy _ => _26 @ bb8[23]: fn main;
}
nodes_that_need_write = []

g {
	n[0]: copy _ => _23 @ bb13[4]: fn main;
}
nodes_that_need_write = []

g {
	n[0]: copy _ => _22 @ bb13[5]: fn main;
}
nodes_that_need_write = []

g {
	n[0]: copy _ => _29 @ bb15[11]: fn main;
}
nodes_that_need_write = []

g {
	n[0]: copy _ => _34 @ bb16[5]: fn main;
}
nodes_that_need_write = []

g {
	n[0]: copy _    => _30 @ bb18[0]: fn main;
	n[1]: copy n[0] => _2  @ bb0[0]:  fn push;
}
nodes_that_need_write = []

g {
	n[0]: copy _ => _37 @ bb27[4]: fn main;
}
nodes_that_need_write = []

g {
	n[0]: copy        _    => _38   @ bb28[0]: fn main;              
	n[1]: copy        n[0] => _2    @ bb0[0]:  fn push;              
	n[2]: value.store _    => _20.* @ bb4[8]:  fn invalid;           
	n[3]: value.store _    => _17.* @ bb8[5]:  fn fdevent_unregister;
}
nodes_that_need_write = []

g {
	n[0]: copy _ => _43 @ bb29[9]: fn main;
}
nodes_that_need_write = []

g {
	n[0]: copy _ => _46 @ bb31[6]: fn main;
}
nodes_that_need_write = []

g {
	n[0]: copy _    => _45 @ bb32[0]: fn main;  
	n[1]: copy n[0] => _2  @ bb0[0]:  fn main_0;
}
nodes_that_need_write = []

g {
	n[0]: alloc     _    => _2 @ bb1[2]: fn simple;
	n[1]: copy      n[0] => _1 @ bb2[2]: fn simple;
	n[2]: field.0   n[1] => _9 @ bb4[5]: fn simple;
	n[3]: addr.load n[2] => _  @ bb4[5]: fn simple;
}
nodes_that_need_write = []

g {
	n[0]:  alloc      _     => _6  @ bb3[2]:  fn simple;
	n[1]:  copy       n[0]  => _5  @ bb4[2]:  fn simple;
	n[2]:  copy       n[1]  => _10 @ bb4[9]:  fn simple;
	n[3]:  copy       n[2]  => _1  @ bb4[10]: fn simple;
	n[4]:  field.0    n[3]  => _   @ bb4[11]: fn simple;
	n[5]:  addr.store n[4]  => _   @ bb4[11]: fn simple;
	n[6]:  field.0    n[3]  => _11 @ bb4[13]: fn simple;
	n[7]:  addr.load  n[6]  => _   @ bb4[13]: fn simple;
	n[8]:  field.0    n[1]  => _   @ bb4[14]: fn simple;
	n[9]:  addr.store n[8]  => _   @ bb4[14]: fn simple;
	n[10]: field.1    n[3]  => _   @ bb4[16]: fn simple;
	n[11]: addr.store n[10] => _   @ bb4[16]: fn simple;
	n[12]: field.0    n[3]  => _12 @ bb4[18]: fn simple;
	n[13]: addr.load  n[12] => _   @ bb4[18]: fn simple;
	n[14]: field.1    n[3]  => _13 @ bb4[21]: fn simple;
	n[15]: addr.load  n[14] => _   @ bb4[21]: fn simple;
	n[16]: addr.load  n[0]  => _   @ bb4[24]: fn simple;
	n[17]: field.2    n[3]  => _   @ bb4[25]: fn simple;
	n[18]: addr.store n[17] => _   @ bb4[25]: fn simple;
	n[19]: copy       n[3]  => _16 @ bb4[30]: fn simple;
	n[20]: copy       n[19] => _2  @ bb0[0]:  fn recur; 
	n[21]: copy       n[20] => _13 @ bb8[4]:  fn recur; 
	n[22]: copy       n[21] => _2  @ bb0[0]:  fn recur; 
	n[23]: copy       n[22] => _13 @ bb8[4]:  fn recur; 
	n[24]: copy       n[23] => _2  @ bb0[0]:  fn recur; 
	n[25]: copy       n[24] => _13 @ bb8[4]:  fn recur; 
	n[26]: copy       n[25] => _2  @ bb0[0]:  fn recur; 
	n[27]: copy       n[26] => _8  @ bb1[3]:  fn recur; 
	n[28]: copy       n[27] => _7  @ bb1[4]:  fn recur; 
	n[29]: free       n[28] => _0  @ bb1[5]:  fn recur; 
	n[30]: copy       n[26] => _14 @ bb9[5]:  fn recur; 
	n[31]: copy       n[26] => _14 @ bb9[5]:  fn recur; 
	n[32]: copy       n[26] => _14 @ bb9[5]:  fn recur; 
}
nodes_that_need_write = [18, 17, 11, 10, 9, 8, 5, 4, 3, 2, 1, 0]

g {
	n[0]: &_1 _ => _9 @ bb4[6]: fn simple;
}
nodes_that_need_write = []

g {
	n[0]: &_1 _ => _13 @ bb4[22]: fn simple;
}
nodes_that_need_write = []

g {
	n[0]: &_1         _    => _14    @ bb4[25]: fn simple;
	n[1]: value.store n[0] => _1.*.2 @ bb4[26]: fn simple;
	n[2]: addr.load   n[0] => _      @ bb5[3]:  fn simple;
	n[3]: addr.store  n[0] => _      @ bb5[7]:  fn simple;
}
nodes_that_need_write = [3, 0]

g {
	n[0]: alloc      _    => _2  @ bb1[2]:  fn exercise_allocator;
	n[1]: copy       n[0] => _1  @ bb2[2]:  fn exercise_allocator;
	n[2]: field.0    n[1] => _   @ bb2[5]:  fn exercise_allocator;
	n[3]: addr.store n[2] => _   @ bb2[5]:  fn exercise_allocator;
	n[4]: field.0    n[1] => _10 @ bb2[18]: fn exercise_allocator;
	n[5]: addr.load  n[4] => _   @ bb2[18]: fn exercise_allocator;
	n[6]: copy       n[1] => _13 @ bb3[8]:  fn exercise_allocator;
	n[7]: copy       n[6] => _12 @ bb3[9]:  fn exercise_allocator;
	n[8]: free       n[7] => _11 @ bb5[2]:  fn exercise_allocator;
}
nodes_that_need_write = [3, 2, 1, 0]

g {
	n[0]: &_9  _    => _8 @ bb2[13]: fn exercise_allocator;
	n[1]: copy n[0] => _7 @ bb2[14]: fn exercise_allocator;
	n[2]: copy n[1] => _6 @ bb2[16]: fn exercise_allocator;
	n[3]: copy n[2] => _1 @ bb0[0]:  fn printf;            
}
nodes_that_need_write = []

g {
<<<<<<< HEAD
	n[0]:  malloc(n = 1) _     => _11 @ bb5[2]:   fn exercise_allocator;
	n[1]:  copy          n[0]  => _1  @ bb6[3]:   fn exercise_allocator;
	n[2]:  copy          n[1]  => _19 @ bb6[7]:   fn exercise_allocator;
	n[3]:  offset[0]     n[2]  => _18 @ bb6[7]:   fn exercise_allocator;
	n[4]:  field.0       n[3]  => _   @ bb7[1]:   fn exercise_allocator;
	n[5]:  addr.store    n[4]  => _   @ bb7[1]:   fn exercise_allocator;
	n[6]:  copy          n[1]  => _21 @ bb7[6]:   fn exercise_allocator;
	n[7]:  offset[1]     n[6]  => _20 @ bb7[6]:   fn exercise_allocator;
	n[8]:  field.0       n[7]  => _   @ bb8[1]:   fn exercise_allocator;
	n[9]:  addr.store    n[8]  => _   @ bb8[1]:   fn exercise_allocator;
	n[10]: copy          n[1]  => _34 @ bb11[15]: fn exercise_allocator;
	n[11]: offset[0]     n[10] => _33 @ bb11[20]: fn exercise_allocator;
	n[12]: field.0       n[11] => _32 @ bb13[2]:  fn exercise_allocator;
	n[13]: addr.load     n[12] => _   @ bb13[2]:  fn exercise_allocator;
	n[14]: copy          n[1]  => _34 @ bb11[15]: fn exercise_allocator;
	n[15]: offset[1]     n[14] => _33 @ bb11[20]: fn exercise_allocator;
	n[16]: field.0       n[15] => _32 @ bb13[2]:  fn exercise_allocator;
	n[17]: addr.load     n[16] => _   @ bb13[2]:  fn exercise_allocator;
	n[18]: copy          n[1]  => _43 @ bb21[7]:  fn exercise_allocator;
	n[19]: copy          n[18] => _42 @ bb21[8]:  fn exercise_allocator;
	n[20]: copy          n[1]  => _4  @ bb0[2]:   fn reallocarray;      
	n[21]: copy          n[20] => _1  @ bb1[3]:   fn reallocarray;      
	n[22]: free          n[19] => _41 @ bb22[2]:  fn exercise_allocator;
=======
	n[0]:  alloc      _     => _11 @ bb5[2]:   fn exercise_allocator;
	n[1]:  copy       n[0]  => _1  @ bb6[3]:   fn exercise_allocator;
	n[2]:  copy       n[1]  => _19 @ bb6[7]:   fn exercise_allocator;
	n[3]:  offset[0]  n[2]  => _18 @ bb6[7]:   fn exercise_allocator;
	n[4]:  field.0    n[3]  => _   @ bb7[1]:   fn exercise_allocator;
	n[5]:  addr.store n[4]  => _   @ bb7[1]:   fn exercise_allocator;
	n[6]:  copy       n[1]  => _21 @ bb7[6]:   fn exercise_allocator;
	n[7]:  offset[1]  n[6]  => _20 @ bb7[6]:   fn exercise_allocator;
	n[8]:  field.0    n[7]  => _   @ bb8[1]:   fn exercise_allocator;
	n[9]:  addr.store n[8]  => _   @ bb8[1]:   fn exercise_allocator;
	n[10]: copy       n[1]  => _34 @ bb11[15]: fn exercise_allocator;
	n[11]: offset[0]  n[10] => _33 @ bb11[20]: fn exercise_allocator;
	n[12]: field.0    n[11] => _32 @ bb13[2]:  fn exercise_allocator;
	n[13]: addr.load  n[12] => _   @ bb13[2]:  fn exercise_allocator;
	n[14]: copy       n[1]  => _34 @ bb11[15]: fn exercise_allocator;
	n[15]: offset[1]  n[14] => _33 @ bb11[20]: fn exercise_allocator;
	n[16]: field.0    n[15] => _32 @ bb13[2]:  fn exercise_allocator;
	n[17]: addr.load  n[16] => _   @ bb13[2]:  fn exercise_allocator;
	n[18]: copy       n[1]  => _43 @ bb21[7]:  fn exercise_allocator;
	n[19]: copy       n[18] => _42 @ bb21[8]:  fn exercise_allocator;
	n[20]: free       n[19] => _41 @ bb22[2]:  fn exercise_allocator;
>>>>>>> 83f35b1e
}
nodes_that_need_write = [9, 8, 7, 6, 5, 4, 3, 2, 1, 0]

g {
	n[0]: &_31 _    => _30 @ bb11[7]:  fn exercise_allocator;
	n[1]: copy n[0] => _29 @ bb11[8]:  fn exercise_allocator;
	n[2]: copy n[1] => _28 @ bb11[10]: fn exercise_allocator;
	n[3]: copy n[2] => _1  @ bb0[0]:   fn printf;            
}
nodes_that_need_write = []

g {
	n[0]:  alloc      _     => _41 @ bb22[2]:  fn exercise_allocator;
	n[1]:  copy       n[0]  => _1  @ bb23[4]:  fn exercise_allocator;
	n[2]:  copy       n[1]  => _48 @ bb23[8]:  fn exercise_allocator;
	n[3]:  offset[0]  n[2]  => _47 @ bb23[8]:  fn exercise_allocator;
	n[4]:  field.0    n[3]  => _   @ bb24[1]:  fn exercise_allocator;
	n[5]:  addr.store n[4]  => _   @ bb24[1]:  fn exercise_allocator;
	n[6]:  copy       n[1]  => _50 @ bb24[6]:  fn exercise_allocator;
	n[7]:  offset[1]  n[6]  => _49 @ bb24[6]:  fn exercise_allocator;
	n[8]:  field.0    n[7]  => _   @ bb25[1]:  fn exercise_allocator;
	n[9]:  addr.store n[8]  => _   @ bb25[1]:  fn exercise_allocator;
	n[10]: copy       n[1]  => _52 @ bb25[6]:  fn exercise_allocator;
	n[11]: offset[2]  n[10] => _51 @ bb25[6]:  fn exercise_allocator;
	n[12]: field.0    n[11] => _   @ bb26[1]:  fn exercise_allocator;
	n[13]: addr.store n[12] => _   @ bb26[1]:  fn exercise_allocator;
	n[14]: copy       n[1]  => _64 @ bb29[15]: fn exercise_allocator;
	n[15]: offset[0]  n[14] => _63 @ bb29[20]: fn exercise_allocator;
	n[16]: field.0    n[15] => _62 @ bb31[2]:  fn exercise_allocator;
	n[17]: addr.load  n[16] => _   @ bb31[2]:  fn exercise_allocator;
	n[18]: copy       n[1]  => _64 @ bb29[15]: fn exercise_allocator;
	n[19]: offset[1]  n[18] => _63 @ bb29[20]: fn exercise_allocator;
	n[20]: field.0    n[19] => _62 @ bb31[2]:  fn exercise_allocator;
	n[21]: addr.load  n[20] => _   @ bb31[2]:  fn exercise_allocator;
	n[22]: copy       n[1]  => _64 @ bb29[15]: fn exercise_allocator;
	n[23]: offset[2]  n[22] => _63 @ bb29[20]: fn exercise_allocator;
	n[24]: field.0    n[23] => _62 @ bb31[2]:  fn exercise_allocator;
	n[25]: addr.load  n[24] => _   @ bb31[2]:  fn exercise_allocator;
	n[26]: copy       n[1]  => _73 @ bb39[7]:  fn exercise_allocator;
	n[27]: copy       n[26] => _72 @ bb39[8]:  fn exercise_allocator;
	n[28]: free       n[27] => _71 @ bb39[9]:  fn exercise_allocator;
}
nodes_that_need_write = [13, 12, 11, 10, 9, 8, 7, 6, 5, 4, 3, 2, 1, 0]

g {
	n[0]: &_61 _    => _60 @ bb29[7]:  fn exercise_allocator;
	n[1]: copy n[0] => _59 @ bb29[8]:  fn exercise_allocator;
	n[2]: copy n[1] => _58 @ bb29[10]: fn exercise_allocator;
	n[3]: copy n[2] => _1  @ bb0[0]:   fn printf;            
}
nodes_that_need_write = []

g {
	n[0]:  alloc      _     => _74  @ bb41[2]:  fn exercise_allocator;
	n[1]:  copy       n[0]  => _1   @ bb42[3]:  fn exercise_allocator;
	n[2]:  copy       n[1]  => _79  @ bb42[7]:  fn exercise_allocator;
	n[3]:  offset[0]  n[2]  => _78  @ bb42[7]:  fn exercise_allocator;
	n[4]:  field.0    n[3]  => _    @ bb43[1]:  fn exercise_allocator;
	n[5]:  addr.store n[4]  => _    @ bb43[1]:  fn exercise_allocator;
	n[6]:  copy       n[1]  => _81  @ bb43[6]:  fn exercise_allocator;
	n[7]:  offset[1]  n[6]  => _80  @ bb43[6]:  fn exercise_allocator;
	n[8]:  field.0    n[7]  => _    @ bb44[1]:  fn exercise_allocator;
	n[9]:  addr.store n[8]  => _    @ bb44[1]:  fn exercise_allocator;
	n[10]: copy       n[1]  => _83  @ bb44[6]:  fn exercise_allocator;
	n[11]: offset[2]  n[10] => _82  @ bb44[6]:  fn exercise_allocator;
	n[12]: field.0    n[11] => _    @ bb45[1]:  fn exercise_allocator;
	n[13]: addr.store n[12] => _    @ bb45[1]:  fn exercise_allocator;
	n[14]: copy       n[1]  => _85  @ bb45[6]:  fn exercise_allocator;
	n[15]: offset[3]  n[14] => _84  @ bb45[6]:  fn exercise_allocator;
	n[16]: field.0    n[15] => _    @ bb46[1]:  fn exercise_allocator;
	n[17]: addr.store n[16] => _    @ bb46[1]:  fn exercise_allocator;
	n[18]: copy       n[1]  => _97  @ bb49[15]: fn exercise_allocator;
	n[19]: offset[0]  n[18] => _96  @ bb49[20]: fn exercise_allocator;
	n[20]: field.0    n[19] => _95  @ bb51[2]:  fn exercise_allocator;
	n[21]: addr.load  n[20] => _    @ bb51[2]:  fn exercise_allocator;
	n[22]: copy       n[1]  => _97  @ bb49[15]: fn exercise_allocator;
	n[23]: offset[1]  n[22] => _96  @ bb49[20]: fn exercise_allocator;
	n[24]: field.0    n[23] => _95  @ bb51[2]:  fn exercise_allocator;
	n[25]: addr.load  n[24] => _    @ bb51[2]:  fn exercise_allocator;
	n[26]: copy       n[1]  => _97  @ bb49[15]: fn exercise_allocator;
	n[27]: offset[2]  n[26] => _96  @ bb49[20]: fn exercise_allocator;
	n[28]: field.0    n[27] => _95  @ bb51[2]:  fn exercise_allocator;
	n[29]: addr.load  n[28] => _    @ bb51[2]:  fn exercise_allocator;
	n[30]: copy       n[1]  => _97  @ bb49[15]: fn exercise_allocator;
	n[31]: offset[3]  n[30] => _96  @ bb49[20]: fn exercise_allocator;
	n[32]: field.0    n[31] => _95  @ bb51[2]:  fn exercise_allocator;
	n[33]: addr.load  n[32] => _    @ bb51[2]:  fn exercise_allocator;
	n[34]: copy       n[1]  => _106 @ bb59[7]:  fn exercise_allocator;
	n[35]: copy       n[34] => _105 @ bb59[8]:  fn exercise_allocator;
	n[36]: free       n[35] => _104 @ bb59[9]:  fn exercise_allocator;
}
nodes_that_need_write = [17, 16, 15, 14, 13, 12, 11, 10, 9, 8, 7, 6, 5, 4, 3, 2, 1, 0]

g {
	n[0]: &_94 _    => _93 @ bb49[7]:  fn exercise_allocator;
	n[1]: copy n[0] => _92 @ bb49[8]:  fn exercise_allocator;
	n[2]: copy n[1] => _91 @ bb49[10]: fn exercise_allocator;
	n[3]: copy n[2] => _1  @ bb0[0]:   fn printf;            
}
nodes_that_need_write = []

g {
	n[0]: alloc      _    => _2  @ bb1[2]:  fn simple_analysis;
	n[1]: copy       n[0] => _1  @ bb2[2]:  fn simple_analysis;
	n[2]: field.0    n[1] => _   @ bb2[5]:  fn simple_analysis;
	n[3]: addr.store n[2] => _   @ bb2[5]:  fn simple_analysis;
	n[4]: field.0    n[1] => _10 @ bb2[18]: fn simple_analysis;
	n[5]: addr.load  n[4] => _   @ bb2[18]: fn simple_analysis;
	n[6]: copy       n[1] => _13 @ bb3[8]:  fn simple_analysis;
	n[7]: copy       n[6] => _12 @ bb3[9]:  fn simple_analysis;
	n[8]: free       n[7] => _11 @ bb3[10]: fn simple_analysis;
}
nodes_that_need_write = [3, 2, 1, 0]

g {
	n[0]: &_9  _    => _8 @ bb2[13]: fn simple_analysis;
	n[1]: copy n[0] => _7 @ bb2[14]: fn simple_analysis;
	n[2]: copy n[1] => _6 @ bb2[16]: fn simple_analysis;
	n[3]: copy n[2] => _1 @ bb0[0]:  fn printf;         
}
nodes_that_need_write = []

g {
	n[0]:  alloc      _    => _2 @ bb1[2]:  fn analysis2;       
	n[1]:  copy       n[0] => _1 @ bb2[2]:  fn analysis2;       
	n[2]:  field.0    n[1] => _  @ bb2[5]:  fn analysis2;       
	n[3]:  addr.store n[2] => _  @ bb2[5]:  fn analysis2;       
	n[4]:  copy       n[1] => _6 @ bb2[9]:  fn analysis2;       
	n[5]:  copy       n[4] => _1 @ bb0[0]:  fn analysis2_helper;
	n[6]:  field.0    n[5] => _7 @ bb0[12]: fn analysis2_helper;
	n[7]:  addr.load  n[6] => _  @ bb0[12]: fn analysis2_helper;
	n[8]:  copy       n[5] => _9 @ bb3[6]:  fn analysis2;       
	n[9]:  copy       n[8] => _8 @ bb3[7]:  fn analysis2;       
	n[10]: free       n[9] => _7 @ bb3[8]:  fn analysis2;       
}
nodes_that_need_write = [3, 2, 1, 0]

g {
	n[0]: &_6  _    => _5 @ bb0[7]:  fn analysis2_helper;
	n[1]: copy n[0] => _4 @ bb0[8]:  fn analysis2_helper;
	n[2]: copy n[1] => _3 @ bb0[10]: fn analysis2_helper;
	n[3]: copy n[2] => _1 @ bb0[0]:  fn printf;          
}
nodes_that_need_write = []

g {
	n[0]: alloc      _    => _0  @ bb0[2]:  fn malloc_wrapper;         
	n[1]: copy       n[0] => _2  @ bb2[0]:  fn inter_function_analysis;
	n[2]: copy       n[1] => _1  @ bb2[2]:  fn inter_function_analysis;
	n[3]: field.0    n[2] => _   @ bb2[5]:  fn inter_function_analysis;
	n[4]: addr.store n[3] => _   @ bb2[5]:  fn inter_function_analysis;
	n[5]: field.0    n[2] => _10 @ bb2[18]: fn inter_function_analysis;
	n[6]: addr.load  n[5] => _   @ bb2[18]: fn inter_function_analysis;
	n[7]: copy       n[2] => _13 @ bb3[8]:  fn inter_function_analysis;
	n[8]: copy       n[7] => _12 @ bb3[9]:  fn inter_function_analysis;
	n[9]: free       n[8] => _11 @ bb3[10]: fn inter_function_analysis;
}
nodes_that_need_write = [4, 3, 2, 1, 0]

g {
	n[0]: &_9  _    => _8 @ bb2[13]: fn inter_function_analysis;
	n[1]: copy n[0] => _7 @ bb2[14]: fn inter_function_analysis;
	n[2]: copy n[1] => _6 @ bb2[16]: fn inter_function_analysis;
	n[3]: copy n[2] => _1 @ bb0[0]:  fn printf;                 
}
nodes_that_need_write = []

g {
	n[0]: alloc       _    => _2   @ bb1[2]: fn no_owner;
	n[1]: value.store n[0] => _5.* @ bb2[4]: fn no_owner;
}
nodes_that_need_write = []

g {
	n[0]:  copy       _    => _5  @ bb2[3]:  fn no_owner;
	n[1]:  addr.store n[0] => _   @ bb2[3]:  fn no_owner;
	n[2]:  copy       _    => _5  @ bb2[3]:  fn no_owner;
	n[3]:  addr.store n[0] => _   @ bb2[3]:  fn no_owner;
	n[4]:  copy       _    => _12 @ bb3[5]:  fn no_owner;
	n[5]:  addr.load  n[0] => _   @ bb3[5]:  fn no_owner;
	n[6]:  copy       _    => _6  @ bb2[10]: fn invalid; 
	n[7]:  addr.store n[0] => _   @ bb2[10]: fn invalid; 
	n[8]:  copy       _    => _19 @ bb3[18]: fn invalid; 
	n[9]:  field.0    n[8] => _18 @ bb3[18]: fn invalid; 
	n[10]: addr.load  n[9] => _   @ bb3[18]: fn invalid; 
	n[11]: copy       _    => _20 @ bb4[7]:  fn invalid; 
	n[12]: addr.store n[0] => _   @ bb4[7]:  fn invalid; 
}
nodes_that_need_write = [12, 7, 3, 1, 0]

g {
	n[0]: alloc       _    => _2   @ bb1[2]: fn no_owner;
	n[1]: value.store n[0] => _5.* @ bb2[4]: fn no_owner;
	n[2]: value.load  _    => _11  @ bb3[6]: fn no_owner;
	n[3]: copy        n[2] => _10  @ bb3[7]: fn no_owner;
	n[4]: free        n[3] => _9   @ bb3[8]: fn no_owner;
}
nodes_that_need_write = []

g {
	n[0]:  alloc       _    => _2   @ bb1[2]:  fn invalid;
	n[1]:  copy        n[0] => _1   @ bb2[2]:  fn invalid;
	n[2]:  field.0     n[1] => _    @ bb2[5]:  fn invalid;
	n[3]:  addr.store  n[2] => _    @ bb2[5]:  fn invalid;
	n[4]:  copy        n[1] => _5   @ bb2[8]:  fn invalid;
	n[5]:  value.store n[4] => _6.* @ bb2[11]: fn invalid;
	n[6]:  field.0     n[1] => _12  @ bb2[25]: fn invalid;
	n[7]:  addr.load   n[6] => _    @ bb2[25]: fn invalid;
	n[8]:  copy        n[1] => _23  @ bb4[13]: fn invalid;
	n[9]:  copy        n[8] => _22  @ bb4[14]: fn invalid;
	n[10]: free        n[9] => _21  @ bb4[15]: fn invalid;
}
nodes_that_need_write = [3, 2, 1, 0]

g {
	n[0]: &_11 _    => _10 @ bb2[20]: fn invalid;
	n[1]: copy n[0] => _9  @ bb2[21]: fn invalid;
	n[2]: copy n[1] => _8  @ bb2[23]: fn invalid;
	n[3]: copy n[2] => _1  @ bb0[0]:  fn printf; 
}
nodes_that_need_write = []

g {
	n[0]: &_17 _    => _16 @ bb3[11]: fn invalid;
	n[1]: copy n[0] => _15 @ bb3[12]: fn invalid;
	n[2]: copy n[1] => _14 @ bb3[14]: fn invalid;
	n[3]: copy n[2] => _1  @ bb0[0]:  fn printf; 
}
nodes_that_need_write = []

g {
	n[0]: copy _ => _4 @ bb0[8]: fn testing;
}
nodes_that_need_write = []

g {
	n[0]: &_4  _    => _3 @ bb0[10]: fn testing;
	n[1]: copy n[0] => _5 @ bb0[13]: fn testing;
}
nodes_that_need_write = []

g {
	n[0]: copy _ => _7 @ bb0[16]: fn testing;
}
nodes_that_need_write = []

g {
	n[0]: &_7         _    => _6   @ bb0[18]: fn testing;
	n[1]: value.store n[0] => _5.* @ bb0[19]: fn testing;
}
nodes_that_need_write = []

g {
	n[0]: addr.store _ => _ @ bb0[18]: fn testing;
}
nodes_that_need_write = [0]

g {
	n[0]: alloc      _    => _2  @ bb1[2]:  fn simple1;
	n[1]: copy       n[0] => _1  @ bb2[2]:  fn simple1;
	n[2]: copy       n[1] => _8  @ bb2[9]:  fn simple1;
	n[3]: copy       n[2] => _7  @ bb2[10]: fn simple1;
	n[4]: free       n[3] => _6  @ bb3[2]:  fn simple1;
	n[5]: copy       n[1] => _16 @ bb4[21]: fn simple1;
	n[6]: ptr_to_int n[5] => _   @ bb4[21]: fn simple1;
	n[7]: copy       n[1] => _21 @ bb4[34]: fn simple1;
	n[8]: copy       n[7] => _20 @ bb4[35]: fn simple1;
	n[9]: free       n[8] => _19 @ bb4[36]: fn simple1;
}
nodes_that_need_write = []

g {
	n[0]: alloc      _    => _6  @ bb3[2]:  fn simple1;
	n[1]: copy       n[0] => _5  @ bb4[3]:  fn simple1;
	n[2]: copy       n[1] => _11 @ bb4[7]:  fn simple1;
	n[3]: field.0    n[2] => _   @ bb4[8]:  fn simple1;
	n[4]: addr.store n[3] => _   @ bb4[8]:  fn simple1;
	n[5]: copy       n[1] => _12 @ bb4[11]: fn simple1;
	n[6]: copy       n[2] => _13 @ bb4[14]: fn simple1;
	n[7]: int_to_ptr _    => _17 @ bb4[28]: fn simple1;
}
nodes_that_need_write = [4, 3, 2, 1, 0]

g {
	n[0]: &_13 _ => _14 @ bb4[17]: fn simple1;
}
nodes_that_need_write = []

g {
	n[0]:  alloc       _     => _2     @ bb1[2]:  fn lighttpd_test;     
	n[1]:  copy        n[0]  => _1     @ bb2[2]:  fn lighttpd_test;     
	n[2]:  copy        n[1]  => _9     @ bb4[6]:  fn lighttpd_test;     
	n[3]:  value.store n[2]  => _5.*.0 @ bb4[7]:  fn lighttpd_test;     
	n[4]:  value.load  _     => _8     @ bb0[3]:  fn fdevent_register;  
	n[5]:  offset[0]   n[4]  => _7     @ bb0[8]:  fn fdevent_register;  
	n[6]:  addr.store  n[5]  => _      @ bb2[0]:  fn fdevent_register;  
	n[7]:  value.load  _     => _5     @ bb0[4]:  fn fdevent_unregister;
	n[8]:  offset[0]   n[7]  => _4     @ bb0[9]:  fn fdevent_unregister;
	n[9]:  addr.load   n[8]  => _      @ bb1[2]:  fn fdevent_unregister;
	n[10]: value.load  _     => _19    @ bb7[5]:  fn fdevent_unregister;
	n[11]: offset[0]   n[10] => _18    @ bb7[10]: fn fdevent_unregister;
	n[12]: addr.store  n[11] => _      @ bb8[4]:  fn fdevent_unregister;
	n[13]: copy        n[1]  => _20    @ bb6[7]:  fn lighttpd_test;     
	n[14]: copy        n[13] => _19    @ bb6[8]:  fn lighttpd_test;     
	n[15]: free        n[14] => _18    @ bb6[9]:  fn lighttpd_test;     
}
nodes_that_need_write = [12, 11, 10, 6, 5, 4]

g {
	n[0]:  alloc      _     => _6  @ bb3[2]:  fn lighttpd_test;                
	n[1]:  copy       n[0]  => _5  @ bb4[2]:  fn lighttpd_test;                
	n[2]:  field.0    n[1]  => _   @ bb4[6]:  fn lighttpd_test;                
	n[3]:  addr.store n[2]  => _   @ bb4[6]:  fn lighttpd_test;                
	n[4]:  copy       n[1]  => _12 @ bb4[11]: fn lighttpd_test;                
	n[5]:  value.load _     => _10 @ bb2[11]: fn connection_accepted;          
	n[6]:  copy       n[5]  => _1  @ bb0[0]:  fn fdevent_register;             
	n[7]:  field.0    n[6]  => _8  @ bb0[2]:  fn fdevent_register;             
	n[8]:  addr.load  n[7]  => _   @ bb0[2]:  fn fdevent_register;             
	n[9]:  value.load _     => _4  @ bb0[3]:  fn connection_close;             
	n[10]: copy       n[9]  => _1  @ bb0[0]:  fn fdevent_fdnode_event_del;     
	n[11]: copy       n[10] => _7  @ bb2[3]:  fn fdevent_fdnode_event_del;     
	n[12]: copy       n[11] => _1  @ bb0[0]:  fn fdevent_fdnode_event_unsetter;
	n[13]: value.load _     => _7  @ bb1[6]:  fn connection_close;             
	n[14]: copy       n[13] => _1  @ bb0[0]:  fn fdevent_unregister;           
	n[15]: field.0    n[14] => _5  @ bb0[3]:  fn fdevent_unregister;           
	n[16]: addr.load  n[15] => _   @ bb0[3]:  fn fdevent_unregister;           
	n[17]: field.0    n[14] => _19 @ bb7[4]:  fn fdevent_unregister;           
	n[18]: addr.load  n[17] => _   @ bb7[4]:  fn fdevent_unregister;           
	n[19]: copy       n[15] => _23 @ bb7[6]:  fn lighttpd_test;                
	n[20]: copy       n[19] => _22 @ bb7[7]:  fn lighttpd_test;                
	n[21]: free       n[20] => _21 @ bb7[8]:  fn lighttpd_test;                
}
nodes_that_need_write = [3, 2, 1, 0]

g {
	n[0]: copy _ => _10 @ bb4[14]: fn lighttpd_test;
}
nodes_that_need_write = []

g {
	n[0]: &_10      _    => _14 @ bb4[18]: fn lighttpd_test;      
	n[1]: copy      n[0] => _1  @ bb0[0]:  fn connection_accepted;
	n[2]: field.0   n[1] => _10 @ bb2[10]: fn connection_accepted;
	n[3]: addr.load n[2] => _   @ bb2[10]: fn connection_accepted;
}
nodes_that_need_write = []

g {
	n[0]:  alloc       _     => _5      @ bb1[2]:  fn connection_accepted;
	n[1]:  copy        n[0]  => _4      @ bb2[2]:  fn connection_accepted;
	n[2]:  field.0     n[1]  => _       @ bb2[6]:  fn connection_accepted;
	n[3]:  addr.store  n[2]  => _       @ bb2[6]:  fn connection_accepted;
	n[4]:  field.0     n[1]  => _11     @ bb2[12]: fn connection_accepted;
	n[5]:  addr.load   n[4]  => _       @ bb2[12]: fn connection_accepted;
	n[6]:  copy        n[1]  => _15     @ bb2[21]: fn connection_accepted;
	n[7]:  copy        n[6]  => _14     @ bb2[22]: fn connection_accepted;
	n[8]:  copy        n[7]  => _4      @ bb0[0]:  fn fdevent_register;   
	n[9]:  copy        n[8]  => _15     @ bb2[16]: fn fdevent_register;   
	n[10]: value.store n[9]  => _12.*.1 @ bb2[17]: fn fdevent_register;   
	n[11]: field.1     n[1]  => _       @ bb3[4]:  fn connection_accepted;
	n[12]: addr.store  n[11] => _       @ bb3[4]:  fn connection_accepted;
	n[13]: copy        n[8]  => _0      @ bb3[7]:  fn connection_accepted;
	n[14]: copy        n[13] => _13     @ bb5[0]:  fn lighttpd_test;      
	n[15]: copy        n[14] => _17     @ bb5[7]:  fn lighttpd_test;      
	n[16]: copy        n[15] => _2      @ bb0[0]:  fn connection_close;   
	n[17]: field.1     n[16] => _5      @ bb0[4]:  fn connection_close;   
	n[18]: addr.load   n[17] => _       @ bb0[4]:  fn connection_close;   
	n[19]: field.0     n[16] => _8      @ bb1[7]:  fn connection_close;   
	n[20]: addr.load   n[19] => _       @ bb1[7]:  fn connection_close;   
}
nodes_that_need_write = [12, 11, 3, 2, 1, 0]

g {
	n[0]: copy _ => _6 @ bb1[3]: fn fdevent_register;
}
nodes_that_need_write = []

g {
	n[0]:  alloc       _     => _3     @ bb1[2]:  fn fdnode_init;                  
	n[1]:  copy        n[0]  => _2     @ bb2[3]:  fn fdnode_init;                  
	n[2]:  copy        n[1]  => _10    @ bb2[10]: fn fdnode_init;                  
	n[3]:  copy        n[2]  => _1     @ bb0[0]:  fn is_null;                      
	n[4]:  copy        n[1]  => _0     @ bb9[3]:  fn fdnode_init;                  
	n[5]:  copy        n[4]  => _11    @ bb2[0]:  fn fdevent_register;             
	n[6]:  value.store n[5]  => _6.*   @ bb2[1]:  fn fdevent_register;             
	n[7]:  value.load  _     => _12    @ bb2[4]:  fn fdevent_register;             
	n[8]:  field.0     n[7]  => _      @ bb2[8]:  fn fdevent_register;             
	n[9]:  addr.store  n[8]  => _      @ bb2[8]:  fn fdevent_register;             
	n[10]: field.2     n[7]  => _      @ bb2[12]: fn fdevent_register;             
	n[11]: addr.store  n[10] => _      @ bb2[12]: fn fdevent_register;             
	n[12]: field.1     n[7]  => _      @ bb2[16]: fn fdevent_register;             
	n[13]: addr.store  n[12] => _      @ bb2[16]: fn fdevent_register;             
	n[14]: field.3     n[7]  => _      @ bb2[20]: fn fdevent_register;             
	n[15]: addr.store  n[14] => _      @ bb2[20]: fn fdevent_register;             
	n[16]: field.4     n[7]  => _      @ bb3[0]:  fn fdevent_register;             
	n[17]: addr.store  n[16] => _      @ bb3[0]:  fn fdevent_register;             
	n[18]: copy        n[7]  => _0     @ bb3[3]:  fn fdevent_register;             
	n[19]: copy        n[18] => _9     @ bb3[0]:  fn connection_accepted;          
	n[20]: value.store n[19] => _4.*.1 @ bb3[5]:  fn connection_accepted;          
	n[21]: value.load  _     => _5     @ bb0[5]:  fn connection_close;             
	n[22]: copy        n[21] => _2     @ bb0[0]:  fn fdevent_fdnode_event_del;     
	n[23]: copy        n[22] => _5     @ bb0[4]:  fn fdevent_fdnode_event_del;     
	n[24]: copy        n[23] => _1     @ bb0[0]:  fn is_null;                      
	n[25]: copy        n[22] => _8     @ bb2[5]:  fn fdevent_fdnode_event_del;     
	n[26]: copy        n[25] => _2     @ bb0[0]:  fn fdevent_fdnode_event_unsetter;
	n[27]: field.4     n[26] => _8     @ bb1[3]:  fn fdevent_fdnode_event_unsetter;
	n[28]: addr.load   n[27] => _      @ bb1[3]:  fn fdevent_fdnode_event_unsetter;
	n[29]: value.load  _     => _3     @ bb1[3]:  fn fdevent_unregister;           
	n[30]: copy        n[29] => _12    @ bb1[12]: fn fdevent_unregister;           
	n[31]: ptr_to_int  n[30] => _      @ bb1[12]: fn fdevent_unregister;           
	n[32]: copy        n[29] => _23    @ bb8[8]:  fn fdevent_unregister;           
	n[33]: copy        n[32] => _1     @ bb0[0]:  fn fdnode_free;                  
	n[34]: copy        n[33] => _4     @ bb0[4]:  fn fdnode_free;                  
	n[35]: copy        n[34] => _3     @ bb0[5]:  fn fdnode_free;                  
	n[36]: free        n[35] => _2     @ bb0[6]:  fn fdnode_free;                  
}
nodes_that_need_write = [17, 16, 15, 14, 13, 12, 11, 10, 9, 8, 7]

g {
	n[0]: &_10      _    => _16 @ bb5[5]: fn lighttpd_test;   
	n[1]: copy      n[0] => _1  @ bb0[0]: fn connection_close;
	n[2]: field.0   n[1] => _4  @ bb0[2]: fn connection_close;
	n[3]: addr.load n[2] => _   @ bb0[2]: fn connection_close;
	n[4]: field.0   n[1] => _7  @ bb1[5]: fn connection_close;
	n[5]: addr.load n[4] => _   @ bb1[5]: fn connection_close;
}
nodes_that_need_write = []

g {
	n[0]: copy _ => _17 @ bb8[3]: fn fdevent_unregister;
}
nodes_that_need_write = []

g {
	n[0]: alloc _    => _1 @ bb1[2]: fn test_malloc_free;
	n[1]: copy  n[0] => _5 @ bb2[5]: fn test_malloc_free;
	n[2]: free  n[1] => _4 @ bb2[5]: fn test_malloc_free;
}
nodes_that_need_write = []

g {
	n[0]: alloc _    => _2 @ bb1[2]:  fn test_malloc_free_cast;
	n[1]: copy  n[0] => _1 @ bb2[2]:  fn test_malloc_free_cast;
	n[2]: copy  n[1] => _7 @ bb2[8]:  fn test_malloc_free_cast;
	n[3]: copy  n[2] => _6 @ bb2[9]:  fn test_malloc_free_cast;
	n[4]: free  n[3] => _5 @ bb2[10]: fn test_malloc_free_cast;
}
nodes_that_need_write = []

g {
	n[0]: alloc _    => _1 @ bb1[2]: fn test_arg;
	n[1]: copy  n[0] => _5 @ bb2[5]: fn test_arg;
	n[2]: copy  n[1] => _1 @ bb0[0]: fn foo;     
	n[3]: copy  n[2] => _2 @ bb0[2]: fn foo;     
	n[4]: copy  n[2] => _6 @ bb3[4]: fn test_arg;
}
nodes_that_need_write = []

g {
	n[0]:  alloc _     => _1  @ bb1[2]: fn test_arg_rec;
	n[1]:  copy  n[0]  => _5  @ bb2[5]: fn test_arg_rec;
	n[2]:  copy  n[1]  => _2  @ bb0[0]: fn foo_rec;     
	n[3]:  copy  n[2]  => _11 @ bb3[4]: fn foo_rec;     
	n[4]:  copy  n[3]  => _2  @ bb0[0]: fn foo_rec;     
	n[5]:  copy  n[4]  => _11 @ bb3[4]: fn foo_rec;     
	n[6]:  copy  n[5]  => _2  @ bb0[0]: fn foo_rec;     
	n[7]:  copy  n[6]  => _11 @ bb3[4]: fn foo_rec;     
	n[8]:  copy  n[7]  => _2  @ bb0[0]: fn foo_rec;     
	n[9]:  copy  n[8]  => _0  @ bb8[3]: fn foo_rec;     
	n[10]: copy  n[9]  => _7  @ bb4[0]: fn foo_rec;     
	n[11]: copy  n[10] => _12 @ bb4[5]: fn foo_rec;     
	n[12]: copy  n[11] => _0  @ bb4[7]: fn foo_rec;     
	n[13]: copy  n[12] => _7  @ bb4[0]: fn foo_rec;     
	n[14]: copy  n[13] => _12 @ bb4[5]: fn foo_rec;     
	n[15]: copy  n[14] => _0  @ bb4[7]: fn foo_rec;     
	n[16]: copy  n[15] => _7  @ bb4[0]: fn foo_rec;     
	n[17]: copy  n[16] => _12 @ bb4[5]: fn foo_rec;     
	n[18]: copy  n[17] => _0  @ bb4[7]: fn foo_rec;     
	n[19]: copy  n[18] => _4  @ bb3[0]: fn test_arg_rec;
}
nodes_that_need_write = []

g {
	n[0]: alloc _    => _1 @ bb1[2]: fn test_realloc_reassign;
	n[1]: copy  n[0] => _5 @ bb2[5]: fn test_realloc_reassign;
	n[2]: free  n[1] => _4 @ bb4[2]: fn test_realloc_reassign;
}
nodes_that_need_write = []

g {
	n[0]: alloc _    => _4  @ bb4[2]: fn test_realloc_reassign;
	n[1]: copy  n[0] => _1  @ bb5[3]: fn test_realloc_reassign;
	n[2]: copy  n[1] => _11 @ bb5[7]: fn test_realloc_reassign;
	n[3]: free  n[2] => _10 @ bb5[7]: fn test_realloc_reassign;
}
nodes_that_need_write = []

g {
	n[0]: alloc _    => _1 @ bb1[2]: fn test_realloc_fresh;
	n[1]: copy  n[0] => _5 @ bb2[5]: fn test_realloc_fresh;
	n[2]: free  n[1] => _4 @ bb3[2]: fn test_realloc_fresh;
}
nodes_that_need_write = []

g {
	n[0]: alloc _    => _4 @ bb3[2]: fn test_realloc_fresh;
	n[1]: copy  n[0] => _9 @ bb4[6]: fn test_realloc_fresh;
	n[2]: free  n[1] => _8 @ bb4[6]: fn test_realloc_fresh;
}
nodes_that_need_write = []

g {
	n[0]: alloc     _    => _2 @ bb1[2]:  fn test_load_addr;
	n[1]: copy      n[0] => _1 @ bb2[2]:  fn test_load_addr;
	n[2]: addr.load n[0] => _  @ bb2[5]:  fn test_load_addr;
	n[3]: copy      n[1] => _8 @ bb2[11]: fn test_load_addr;
	n[4]: copy      n[3] => _7 @ bb2[12]: fn test_load_addr;
	n[5]: free      n[4] => _6 @ bb2[13]: fn test_load_addr;
}
nodes_that_need_write = []

g {
	n[0]: alloc _ => _1 @ bb1[2]: fn test_overwrite;
}
nodes_that_need_write = []

g {
	n[0]: alloc _    => _4 @ bb3[2]: fn test_overwrite;
	n[1]: copy  n[0] => _7 @ bb4[4]: fn test_overwrite;
	n[2]: copy  n[1] => _1 @ bb4[5]: fn test_overwrite;
	n[3]: copy  n[2] => _9 @ bb4[9]: fn test_overwrite;
	n[4]: free  n[3] => _8 @ bb4[9]: fn test_overwrite;
}
nodes_that_need_write = []

g {
	n[0]: alloc      _    => _2 @ bb1[2]:  fn test_store_addr;
	n[1]: copy       n[0] => _1 @ bb2[2]:  fn test_store_addr;
	n[2]: field.0    n[1] => _  @ bb2[4]:  fn test_store_addr;
	n[3]: addr.store n[2] => _  @ bb2[4]:  fn test_store_addr;
	n[4]: copy       n[1] => _7 @ bb2[9]:  fn test_store_addr;
	n[5]: copy       n[4] => _6 @ bb2[10]: fn test_store_addr;
	n[6]: free       n[5] => _5 @ bb2[11]: fn test_store_addr;
}
nodes_that_need_write = [3, 2, 1, 0]

g {
	n[0]: alloc      _    => _2  @ bb1[2]:  fn test_load_other_store_self;
	n[1]: copy       n[0] => _1  @ bb2[2]:  fn test_load_other_store_self;
	n[2]: field.0    n[1] => _   @ bb4[4]:  fn test_load_other_store_self;
	n[3]: addr.store n[2] => _   @ bb4[4]:  fn test_load_other_store_self;
	n[4]: field.0    n[1] => _9  @ bb4[6]:  fn test_load_other_store_self;
	n[5]: addr.load  n[4] => _   @ bb4[6]:  fn test_load_other_store_self;
	n[6]: copy       n[1] => _12 @ bb4[13]: fn test_load_other_store_self;
	n[7]: copy       n[6] => _11 @ bb4[14]: fn test_load_other_store_self;
	n[8]: free       n[7] => _10 @ bb4[15]: fn test_load_other_store_self;
}
nodes_that_need_write = [3, 2, 1, 0]

g {
	n[0]: alloc      _    => _6  @ bb3[2]: fn test_load_other_store_self;
	n[1]: copy       n[0] => _5  @ bb4[2]: fn test_load_other_store_self;
	n[2]: field.0    n[1] => _   @ bb4[7]: fn test_load_other_store_self;
	n[3]: addr.store n[2] => _   @ bb4[7]: fn test_load_other_store_self;
	n[4]: copy       n[1] => _15 @ bb5[6]: fn test_load_other_store_self;
	n[5]: copy       n[4] => _14 @ bb5[7]: fn test_load_other_store_self;
	n[6]: free       n[5] => _13 @ bb5[8]: fn test_load_other_store_self;
}
nodes_that_need_write = [3, 2, 1, 0]

g {
	n[0]:  alloc      _    => _2 @ bb1[2]:  fn test_load_self_store_self;
	n[1]:  copy       n[0] => _1 @ bb2[3]:  fn test_load_self_store_self;
	n[2]:  field.3    n[1] => _  @ bb2[6]:  fn test_load_self_store_self;
	n[3]:  field.3    n[2] => _6 @ bb2[6]:  fn test_load_self_store_self;
	n[4]:  addr.load  n[3] => _  @ bb2[6]:  fn test_load_self_store_self;
	n[5]:  field.3    n[1] => _  @ bb2[7]:  fn test_load_self_store_self;
	n[6]:  field.3    n[5] => _  @ bb2[7]:  fn test_load_self_store_self;
	n[7]:  addr.store n[6] => _  @ bb2[7]:  fn test_load_self_store_self;
	n[8]:  copy       n[1] => _9 @ bb2[13]: fn test_load_self_store_self;
	n[9]:  copy       n[8] => _8 @ bb2[14]: fn test_load_self_store_self;
	n[10]: free       n[9] => _7 @ bb2[15]: fn test_load_self_store_self;
}
nodes_that_need_write = [7, 6, 5, 1, 0]

g {
	n[0]: alloc      _    => _2  @ bb1[2]:  fn test_load_self_store_self_inter;
	n[1]: copy       n[0] => _1  @ bb2[3]:  fn test_load_self_store_self_inter;
	n[2]: field.0    n[1] => _6  @ bb2[6]:  fn test_load_self_store_self_inter;
	n[3]: addr.load  n[2] => _   @ bb2[6]:  fn test_load_self_store_self_inter;
	n[4]: field.0    n[1] => _   @ bb2[10]: fn test_load_self_store_self_inter;
	n[5]: addr.store n[4] => _   @ bb2[10]: fn test_load_self_store_self_inter;
	n[6]: copy       n[1] => _10 @ bb2[16]: fn test_load_self_store_self_inter;
	n[7]: copy       n[6] => _9  @ bb2[17]: fn test_load_self_store_self_inter;
	n[8]: free       n[7] => _8  @ bb2[18]: fn test_load_self_store_self_inter;
}
nodes_that_need_write = [5, 4, 1, 0]

g {
	n[0]: alloc      _    => _1 @ bb1[2]:  fn test_ptr_int_ptr;
	n[1]: copy       n[0] => _5 @ bb2[5]:  fn test_ptr_int_ptr;
	n[2]: ptr_to_int n[1] => _  @ bb2[5]:  fn test_ptr_int_ptr;
	n[3]: int_to_ptr _    => _1 @ bb2[11]: fn test_ptr_int_ptr;
	n[4]: copy       n[3] => _8 @ bb2[15]: fn test_ptr_int_ptr;
	n[5]: free       n[4] => _7 @ bb2[15]: fn test_ptr_int_ptr;
}
nodes_that_need_write = []

g {
	n[0]: alloc      _    => _1 @ bb1[2]: fn test_load_value;
	n[1]: value.load _    => _6 @ bb2[8]: fn test_load_value;
	n[2]: free       n[1] => _5 @ bb2[8]: fn test_load_value;
}
nodes_that_need_write = []

g {
	n[0]: &_1       _    => _4 @ bb2[4]: fn test_load_value;
	n[1]: addr.load n[0] => _  @ bb2[7]: fn test_load_value;
}
nodes_that_need_write = []

g {
	n[0]: alloc       _    => _1   @ bb1[2]:  fn test_store_value;
	n[1]: copy        n[0] => _4   @ bb2[4]:  fn test_store_value;
	n[2]: copy        n[1] => _6   @ bb2[10]: fn test_store_value;
	n[3]: value.store n[2] => _5.* @ bb2[11]: fn test_store_value;
	n[4]: copy        n[0] => _8   @ bb2[15]: fn test_store_value;
	n[5]: free        n[4] => _7   @ bb2[15]: fn test_store_value;
}
nodes_that_need_write = []

g {
	n[0]: &_1        _    => _5 @ bb2[7]:  fn test_store_value;
	n[1]: addr.store n[0] => _  @ bb2[10]: fn test_store_value;
}
nodes_that_need_write = [1, 0]

g {
	n[0]:  alloc       _    => _2     @ bb1[2]:  fn test_store_value_field;
	n[1]:  copy        n[0] => _1     @ bb2[2]:  fn test_store_value_field;
	n[2]:  copy        n[1] => _9     @ bb4[6]:  fn test_store_value_field;
	n[3]:  value.store n[2] => _5.*.2 @ bb4[7]:  fn test_store_value_field;
	n[4]:  value.load  _    => _10    @ bb4[10]: fn test_store_value_field;
	n[5]:  field.2     n[1] => _      @ bb4[10]: fn test_store_value_field;
	n[6]:  addr.store  n[5] => _      @ bb4[10]: fn test_store_value_field;
	n[7]:  value.store n[4] => _1.*.2 @ bb4[11]: fn test_store_value_field;
	n[8]:  copy        n[1] => _13    @ bb4[16]: fn test_store_value_field;
	n[9]:  copy        n[8] => _12    @ bb4[17]: fn test_store_value_field;
	n[10]: free        n[9] => _11    @ bb4[18]: fn test_store_value_field;
}
nodes_that_need_write = [6, 5, 1, 0]

g {
	n[0]: alloc      _    => _6  @ bb3[2]: fn test_store_value_field;
	n[1]: copy       n[0] => _5  @ bb4[2]: fn test_store_value_field;
	n[2]: field.2    n[1] => _   @ bb4[6]: fn test_store_value_field;
	n[3]: addr.store n[2] => _   @ bb4[6]: fn test_store_value_field;
	n[4]: field.2    n[1] => _10 @ bb4[9]: fn test_store_value_field;
	n[5]: addr.load  n[4] => _   @ bb4[9]: fn test_store_value_field;
}
nodes_that_need_write = [3, 2, 1, 0]

g {
	n[0]: alloc       _    => _1   @ bb1[2]:  fn test_load_value_store_value;
	n[1]: value.load  _    => _5   @ bb2[7]:  fn test_load_value_store_value;
	n[2]: value.store n[1] => _4.* @ bb2[8]:  fn test_load_value_store_value;
	n[3]: value.load  _    => _7   @ bb2[12]: fn test_load_value_store_value;
	n[4]: free        n[3] => _6   @ bb2[12]: fn test_load_value_store_value;
}
nodes_that_need_write = []

g {
	n[0]: &_1        _    => _4 @ bb2[4]:  fn test_load_value_store_value;
	n[1]: addr.load  n[0] => _  @ bb2[6]:  fn test_load_value_store_value;
	n[2]: addr.store n[0] => _  @ bb2[7]:  fn test_load_value_store_value;
	n[3]: addr.load  n[0] => _  @ bb2[11]: fn test_load_value_store_value;
}
nodes_that_need_write = [2, 0]

g {
	n[0]: copy _ => _32 @ bb28[4]: fn main_0;
}
nodes_that_need_write = []

g {
	n[0]: copy _ => _38 @ bb28[12]: fn main_0;
}
nodes_that_need_write = []

g {
	n[0]:  &_32       _     => _40 @ bb29[6]:  fn main_0;        
	n[1]:  copy       n[0]  => _39 @ bb29[7]:  fn main_0;        
	n[2]:  copy       n[1]  => _2  @ bb0[0]:   fn insertion_sort;
	n[3]:  copy       n[2]  => _10 @ bb3[4]:   fn insertion_sort;
	n[4]:  offset[1]  n[3]  => _9  @ bb3[9]:   fn insertion_sort;
	n[5]:  addr.load  n[4]  => _   @ bb5[2]:   fn insertion_sort;
	n[6]:  copy       n[2]  => _22 @ bb9[5]:   fn insertion_sort;
	n[7]:  offset[0]  n[6]  => _21 @ bb11[5]:  fn insertion_sort;
	n[8]:  addr.load  n[7]  => _   @ bb12[2]:  fn insertion_sort;
	n[9]:  copy       n[2]  => _47 @ bb24[8]:  fn insertion_sort;
	n[10]: offset[1]  n[9]  => _46 @ bb24[13]: fn insertion_sort;
	n[11]: addr.store n[10] => _   @ bb25[2]:  fn insertion_sort;
	n[12]: copy       n[2]  => _10 @ bb3[4]:   fn insertion_sort;
	n[13]: offset[2]  n[12] => _9  @ bb3[9]:   fn insertion_sort;
	n[14]: addr.load  n[13] => _   @ bb5[2]:   fn insertion_sort;
	n[15]: copy       n[2]  => _22 @ bb9[5]:   fn insertion_sort;
	n[16]: offset[1]  n[15] => _21 @ bb11[5]:  fn insertion_sort;
	n[17]: addr.load  n[16] => _   @ bb12[2]:  fn insertion_sort;
	n[18]: copy       n[2]  => _31 @ bb13[4]:  fn insertion_sort;
	n[19]: offset[1]  n[18] => _30 @ bb15[5]:  fn insertion_sort;
	n[20]: addr.load  n[19] => _   @ bb16[2]:  fn insertion_sort;
	n[21]: copy       n[2]  => _38 @ bb16[6]:  fn insertion_sort;
	n[22]: offset[2]  n[21] => _37 @ bb16[11]: fn insertion_sort;
	n[23]: addr.store n[22] => _   @ bb17[2]:  fn insertion_sort;
	n[24]: copy       n[2]  => _22 @ bb9[5]:   fn insertion_sort;
	n[25]: offset[0]  n[24] => _21 @ bb11[5]:  fn insertion_sort;
	n[26]: addr.load  n[25] => _   @ bb12[2]:  fn insertion_sort;
	n[27]: copy       n[2]  => _47 @ bb24[8]:  fn insertion_sort;
	n[28]: offset[1]  n[27] => _46 @ bb24[13]: fn insertion_sort;
	n[29]: addr.store n[28] => _   @ bb25[2]:  fn insertion_sort;
	n[30]: copy       n[2]  => _10 @ bb3[4]:   fn insertion_sort;
	n[31]: offset[3]  n[30] => _9  @ bb3[9]:   fn insertion_sort;
	n[32]: addr.load  n[31] => _   @ bb5[2]:   fn insertion_sort;
	n[33]: copy       n[2]  => _22 @ bb9[5]:   fn insertion_sort;
	n[34]: offset[2]  n[33] => _21 @ bb11[5]:  fn insertion_sort;
	n[35]: addr.load  n[34] => _   @ bb12[2]:  fn insertion_sort;
	n[36]: copy       n[2]  => _31 @ bb13[4]:  fn insertion_sort;
	n[37]: offset[2]  n[36] => _30 @ bb15[5]:  fn insertion_sort;
	n[38]: addr.load  n[37] => _   @ bb16[2]:  fn insertion_sort;
	n[39]: copy       n[2]  => _38 @ bb16[6]:  fn insertion_sort;
	n[40]: offset[3]  n[39] => _37 @ bb16[11]: fn insertion_sort;
	n[41]: addr.store n[40] => _   @ bb17[2]:  fn insertion_sort;
	n[42]: copy       n[2]  => _22 @ bb9[5]:   fn insertion_sort;
	n[43]: offset[1]  n[42] => _21 @ bb11[5]:  fn insertion_sort;
	n[44]: addr.load  n[43] => _   @ bb12[2]:  fn insertion_sort;
	n[45]: copy       n[2]  => _31 @ bb13[4]:  fn insertion_sort;
	n[46]: offset[1]  n[45] => _30 @ bb15[5]:  fn insertion_sort;
	n[47]: addr.load  n[46] => _   @ bb16[2]:  fn insertion_sort;
	n[48]: copy       n[2]  => _38 @ bb16[6]:  fn insertion_sort;
	n[49]: offset[2]  n[48] => _37 @ bb16[11]: fn insertion_sort;
	n[50]: addr.store n[49] => _   @ bb17[2]:  fn insertion_sort;
	n[51]: copy       n[2]  => _22 @ bb9[5]:   fn insertion_sort;
	n[52]: offset[0]  n[51] => _21 @ bb11[5]:  fn insertion_sort;
	n[53]: addr.load  n[52] => _   @ bb12[2]:  fn insertion_sort;
	n[54]: copy       n[2]  => _31 @ bb13[4]:  fn insertion_sort;
	n[55]: offset[0]  n[54] => _30 @ bb15[5]:  fn insertion_sort;
	n[56]: addr.load  n[55] => _   @ bb16[2]:  fn insertion_sort;
	n[57]: copy       n[2]  => _38 @ bb16[6]:  fn insertion_sort;
	n[58]: offset[1]  n[57] => _37 @ bb16[11]: fn insertion_sort;
	n[59]: addr.store n[58] => _   @ bb17[2]:  fn insertion_sort;
	n[60]: copy       n[2]  => _47 @ bb24[8]:  fn insertion_sort;
	n[61]: offset[0]  n[60] => _46 @ bb24[13]: fn insertion_sort;
	n[62]: addr.store n[61] => _   @ bb25[2]:  fn insertion_sort;
	n[63]: copy       n[2]  => _10 @ bb3[4]:   fn insertion_sort;
	n[64]: offset[4]  n[63] => _9  @ bb3[9]:   fn insertion_sort;
	n[65]: addr.load  n[64] => _   @ bb5[2]:   fn insertion_sort;
	n[66]: copy       n[2]  => _22 @ bb9[5]:   fn insertion_sort;
	n[67]: offset[3]  n[66] => _21 @ bb11[5]:  fn insertion_sort;
	n[68]: addr.load  n[67] => _   @ bb12[2]:  fn insertion_sort;
	n[69]: copy       n[2]  => _47 @ bb24[8]:  fn insertion_sort;
	n[70]: offset[4]  n[69] => _46 @ bb24[13]: fn insertion_sort;
	n[71]: addr.store n[70] => _   @ bb25[2]:  fn insertion_sort;
}
nodes_that_need_write = [71, 70, 69, 62, 61, 60, 59, 58, 57, 50, 49, 48, 41, 40, 39, 29, 28, 27, 23, 22, 21, 11, 10, 9, 2, 1, 0]

<<<<<<< HEAD
num_graphs = 77
num_nodes = 504
=======
num_graphs = 86
num_nodes = 612
>>>>>>> 83f35b1e
<|MERGE_RESOLUTION|>--- conflicted
+++ resolved
@@ -172,31 +172,6 @@
 nodes_that_need_write = []
 
 g {
-<<<<<<< HEAD
-	n[0]:  malloc(n = 1) _     => _11 @ bb5[2]:   fn exercise_allocator;
-	n[1]:  copy          n[0]  => _1  @ bb6[3]:   fn exercise_allocator;
-	n[2]:  copy          n[1]  => _19 @ bb6[7]:   fn exercise_allocator;
-	n[3]:  offset[0]     n[2]  => _18 @ bb6[7]:   fn exercise_allocator;
-	n[4]:  field.0       n[3]  => _   @ bb7[1]:   fn exercise_allocator;
-	n[5]:  addr.store    n[4]  => _   @ bb7[1]:   fn exercise_allocator;
-	n[6]:  copy          n[1]  => _21 @ bb7[6]:   fn exercise_allocator;
-	n[7]:  offset[1]     n[6]  => _20 @ bb7[6]:   fn exercise_allocator;
-	n[8]:  field.0       n[7]  => _   @ bb8[1]:   fn exercise_allocator;
-	n[9]:  addr.store    n[8]  => _   @ bb8[1]:   fn exercise_allocator;
-	n[10]: copy          n[1]  => _34 @ bb11[15]: fn exercise_allocator;
-	n[11]: offset[0]     n[10] => _33 @ bb11[20]: fn exercise_allocator;
-	n[12]: field.0       n[11] => _32 @ bb13[2]:  fn exercise_allocator;
-	n[13]: addr.load     n[12] => _   @ bb13[2]:  fn exercise_allocator;
-	n[14]: copy          n[1]  => _34 @ bb11[15]: fn exercise_allocator;
-	n[15]: offset[1]     n[14] => _33 @ bb11[20]: fn exercise_allocator;
-	n[16]: field.0       n[15] => _32 @ bb13[2]:  fn exercise_allocator;
-	n[17]: addr.load     n[16] => _   @ bb13[2]:  fn exercise_allocator;
-	n[18]: copy          n[1]  => _43 @ bb21[7]:  fn exercise_allocator;
-	n[19]: copy          n[18] => _42 @ bb21[8]:  fn exercise_allocator;
-	n[20]: copy          n[1]  => _4  @ bb0[2]:   fn reallocarray;      
-	n[21]: copy          n[20] => _1  @ bb1[3]:   fn reallocarray;      
-	n[22]: free          n[19] => _41 @ bb22[2]:  fn exercise_allocator;
-=======
 	n[0]:  alloc      _     => _11 @ bb5[2]:   fn exercise_allocator;
 	n[1]:  copy       n[0]  => _1  @ bb6[3]:   fn exercise_allocator;
 	n[2]:  copy       n[1]  => _19 @ bb6[7]:   fn exercise_allocator;
@@ -217,8 +192,9 @@
 	n[17]: addr.load  n[16] => _   @ bb13[2]:  fn exercise_allocator;
 	n[18]: copy       n[1]  => _43 @ bb21[7]:  fn exercise_allocator;
 	n[19]: copy       n[18] => _42 @ bb21[8]:  fn exercise_allocator;
-	n[20]: free       n[19] => _41 @ bb22[2]:  fn exercise_allocator;
->>>>>>> 83f35b1e
+	n[20]: copy       n[1]  => _4  @ bb0[2]:   fn reallocarray;      
+	n[21]: copy       n[20] => _1  @ bb1[3]:   fn reallocarray;      
+	n[22]: free       n[19] => _41 @ bb22[2]:  fn exercise_allocator;
 }
 nodes_that_need_write = [9, 8, 7, 6, 5, 4, 3, 2, 1, 0]
 
@@ -984,10 +960,5 @@
 }
 nodes_that_need_write = [71, 70, 69, 62, 61, 60, 59, 58, 57, 50, 49, 48, 41, 40, 39, 29, 28, 27, 23, 22, 21, 11, 10, 9, 2, 1, 0]
 
-<<<<<<< HEAD
-num_graphs = 77
-num_nodes = 504
-=======
 num_graphs = 86
-num_nodes = 612
->>>>>>> 83f35b1e
+num_nodes = 614

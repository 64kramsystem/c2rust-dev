#!/bin/bash
# FIXME: rustup is the most convenient way to install rust 
# but it doesn't check signatures of downloaded packages :/
# https://github.com/rust-lang-nursery/rustup.rs#security

# must run as regular user, not root.
if [[ "$EUID" -eq 0 ]]
  then echo "Please don't run as root"
  exit
fi

<<<<<<< HEAD
RUST_VER=${RUST_VER:-nightly-2019-06-20}
=======
RUST_VER=${RUST_VER:-nightly-2019-06-22}
>>>>>>> 51087695
if hash rustup 2>/dev/null; then # rustup is installed
  rustup toolchain install $RUST_VER
  rustup default $RUST_VER
else # rustup is not installed  
  curl https://sh.rustup.rs -sSf | sh -s -- -y --default-toolchain $RUST_VER
fi 

# make rust environment available on next login 
if ! grep "source ~/.cargo/env" ~/.bashrc >/dev/null; then 
  echo "source ~/.cargo/env" >> ~/.bashrc
fi
# make rust environment available for commands below 
source ~/.cargo/env

# required for c2rust-refactor tests
# rustup run $RUST_VER cargo install --force rustfmt
rustup component add rustfmt-preview

# Make rustup directory world-writable so other test users can install new rust
# versions
chmod -R a+w ~/.rustup<|MERGE_RESOLUTION|>--- conflicted
+++ resolved
@@ -9,11 +9,7 @@
   exit
 fi
 
-<<<<<<< HEAD
-RUST_VER=${RUST_VER:-nightly-2019-06-20}
-=======
 RUST_VER=${RUST_VER:-nightly-2019-06-22}
->>>>>>> 51087695
 if hash rustup 2>/dev/null; then # rustup is installed
   rustup toolchain install $RUST_VER
   rustup default $RUST_VER

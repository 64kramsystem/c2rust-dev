
import os
import re
import sys
import json
import errno
import psutil
import signal
import logging
import argparse
import platform
import multiprocessing

from pathlib import Path
from typing import List

import plumbum as pb

<<<<<<< HEAD
from query_toml import query_toml
=======
from plumbum.machines import LocalCommand as Command
>>>>>>> 7f2be7f3


class Colors:
    # Terminal escape codes
    OKBLUE = '\033[94m'
    OKGREEN = '\033[92m'
    WARNING = '\033[93m'
    FAIL = '\033[91m'
    NO_COLOR = '\033[0m'


class Config:
    BUILD_SUFFIX = ""
    # use custom build directory suffix if requested via env. variable
    if os.getenv('C2RUST_BUILD_SUFFIX'):
        BUILD_SUFFIX = os.getenv('C2RUST_BUILD_SUFFIX')
    BUILD_TYPE = "release"

    NCPUS = str(multiprocessing.cpu_count())

    ROOT_DIR = os.path.dirname(os.path.realpath(__file__))
    ROOT_DIR = os.path.abspath(os.path.join(ROOT_DIR, os.pardir))
    BUILD_DIR = os.path.join(ROOT_DIR, 'build' + BUILD_SUFFIX)
    RREF_DIR = os.path.join(ROOT_DIR, 'c2rust-refactor')
    C2RUST_DIR = os.path.join(ROOT_DIR, 'c2rust')
    CROSS_CHECKS_DIR = os.path.join(ROOT_DIR, "cross-checks")
    REMON_SUBMOD_DIR = os.path.join(CROSS_CHECKS_DIR, 'ReMon')
    LIBFAKECHECKS_DIR = os.path.join(CROSS_CHECKS_DIR, "libfakechecks")
    LIBCLEVRBUF_DIR = os.path.join(REMON_SUBMOD_DIR, "libclevrbuf")
    EXAMPLES_DIR = os.path.join(ROOT_DIR, 'examples')
    AST_EXPO_DIR = os.path.join(ROOT_DIR, 'c2rust-ast-exporter')
    AST_EXPO_SRC_DIR = os.path.join(AST_EXPO_DIR, 'src')
    AST_EXPO_PRJ_DIR = os.path.join(AST_EXPO_DIR, 'xcode')
    RUST_CHECKS_DIR = os.path.join(CROSS_CHECKS_DIR, 'rust-checks')

    TRANSPILE_CRATE_DIR = os.path.join(ROOT_DIR, 'c2rust-transpile')
    REFACTOR_CRATE_DIR = os.path.join(ROOT_DIR, 'c2rust-refactor')
    AST_BUILDER_CRATE_DIR = os.path.join(ROOT_DIR, 'c2rust-ast-builder')
    AST_EXPORTER_CRATE_DIR = os.path.join(ROOT_DIR, 'c2rust-ast-exporter')
    BITFIELDS_CRATE_DIR = os.path.join(ROOT_DIR, 'c2rust-bitfields')
    XCHECK_PLUGIN_CRATE_DIR = os.path.join(RUST_CHECKS_DIR, 'rustc-plugin')
    XCHECK_RUNTIME_CRATE_DIR = os.path.join(RUST_CHECKS_DIR, 'runtime')
    XCHECK_DERIVE_CRATE_DIR = os.path.join(RUST_CHECKS_DIR, 'derive-macros')
    XCHECK_BACKEND_DYNAMIC_DLSYM_CRATE_DIR = os.path.join(RUST_CHECKS_DIR, 'backends', 'dynamic-dlsym')
    XCHECK_CONFIG_CRATE_DIR = os.path.join(RUST_CHECKS_DIR, 'config')
    MACROS_CRATE_DIR = os.path.join(ROOT_DIR, 'c2rust-macros')
    AST_PRINTER_CRATE_DIR = os.path.join(ROOT_DIR, 'c2rust-ast-printer')

    CBOR_PREFIX = os.path.join(BUILD_DIR, "tinycbor")

    LLVM_VER = "7.0.0"
    LLVM_ARCHIVE_URLS = None  # initialized by _init_llvm_ver_deps
    OLD_LLVM_ARCHIVE_URLS = [
        'http://releases.llvm.org/{ver}/llvm-{ver}.src.tar.xz',
        'http://releases.llvm.org/{ver}/cfe-{ver}.src.tar.xz',
        'http://releases.llvm.org/{ver}/compiler-rt-{ver}.src.tar.xz',
        # 'http://releases.llvm.org/{ver}/clang-tools-extra-{ver}.src.tar.xz',
    ]
    # Since LLVM version 10, sources have been hosted on Github.
    GITHUB_LLVM_ARCHIVE_URLS = [
        'https://github.com/llvm/llvm-project/releases/download/llvmorg-{ver}/llvm-{ver}.src.tar.xz',
        'https://github.com/llvm/llvm-project/releases/download/llvmorg-{ver}/clang-{ver}.src.tar.xz',
        'https://github.com/llvm/llvm-project/releases/download/llvmorg-{ver}/compiler-rt-{ver}.src.tar.xz',
        # 'https://github.com/llvm/llvm-project/releases/download/llvmorg-{ver}/clang-tools-extra-{ver}.src.tar.xz',
    ]
    # See http://releases.llvm.org/download.html#7.0.0
    LLVM_PUBKEY = "scripts/llvm-{ver}-key.asc".format(ver=LLVM_VER)
    LLVM_PUBKEY = os.path.join(ROOT_DIR, LLVM_PUBKEY)
    LLVM_SRC = os.path.join(BUILD_DIR, 'llvm-{ver}/src'.format(ver=LLVM_VER))
    LLVM_CFG_DIR = os.path.join(LLVM_SRC, 'cmake/modules')
    LLVM_BLD = os.path.join(
        BUILD_DIR, 'llvm-{ver}/build'.format(ver=LLVM_VER))
    LLVM_INSTALL = os.path.join(
        BUILD_DIR, 'llvm-{ver}/install'.format(ver=LLVM_VER))
    LLVM_BIN = os.path.join(LLVM_INSTALL, 'bin')

    CLANG_XCHECK_PLUGIN_SRC = os.path.join(CROSS_CHECKS_DIR,
                                           "c-checks", "clang-plugin")
    CLANG_XCHECK_PLUGIN_BLD = os.path.join(BUILD_DIR,
                                           'clang-xcheck-plugin')

    CC_DB_JSON = "compile_commands.json"

    CUSTOM_RUST_NAME = query_toml(path=Path(ROOT_DIR).joinpath("rust-toolchain.toml"), query=("toolchain", "channel"))

    LLVM_SKIP_SIGNATURE_CHECKS  = False

    """
    Reflect changes to all configuration variables that depend on LLVM_VER
    """
    def _init_llvm_ver_deps(self):
        def use_github_archive_urls():
            try:
                (major, _, _) = self.LLVM_VER.split(".")
                return int(major) >= 10
            except ValueError:
                emsg = "invalid LLVM version: {}".format(self.LLVM_VER)
                raise ValueError(emsg)
        
        urls = self.GITHUB_LLVM_ARCHIVE_URLS if use_github_archive_urls() \
            else self.OLD_LLVM_ARCHIVE_URLS
        self.LLVM_ARCHIVE_URLS = [u.format(ver=self.LLVM_VER) for u in urls]
        self.LLVM_SIGNATURE_URLS = [s + ".sig" for s in self.LLVM_ARCHIVE_URLS]
        self.LLVM_ARCHIVE_FILES = [os.path.basename(s)
                                   for s in self.LLVM_ARCHIVE_URLS]
        self.LLVM_ARCHIVE_DIRS = [s.replace(".tar.xz", "")
                                  for s in self.LLVM_ARCHIVE_FILES]
        self.LLVM_ARCHIVE_FILES = [os.path.join(Config.BUILD_DIR, s)
                                   for s in self.LLVM_ARCHIVE_FILES]
        self.LLVM_PUBKEY = "scripts/llvm-{ver}-key.asc".format(ver=self.LLVM_VER)
        self.LLVM_PUBKEY = os.path.join(self.ROOT_DIR, self.LLVM_PUBKEY)
        self.LLVM_SRC = os.path.join(self.BUILD_DIR, 'llvm-{ver}/src'.format(ver=self.LLVM_VER))
        self.LLVM_CFG_DIR = os.path.join(self.LLVM_SRC, 'cmake/modules')
        self.LLVM_BLD = os.path.join(
            self.BUILD_DIR,
            'llvm-{ver}/build'.format(ver=self.LLVM_VER))
        self.LLVM_INSTALL = os.path.join(
            self.BUILD_DIR,
            'llvm-{ver}/install'.format(ver=self.LLVM_VER))
        self.LLVM_BIN = os.path.join(self.LLVM_INSTALL, 'bin')
        self.CLANG_XCHECK_PLUGIN_BLD = os.path.join(
            self.BUILD_DIR,
            'clang-xcheck-plugin')

    def __init__(self):
        self._init_llvm_ver_deps()
        self.TRANSPILER = None  # set in `update_args`
        self.RREF_BIN = None    # set in `update_args`
        self.C2RUST_BIN = None  # set in `update_args`
        self.TARGET_DIR = None  # set in `update_args`
        self.update_args()

    def update_args(self, args=None):
        build_type = 'debug' if args and args.debug else 'release'
        has_ver = args and hasattr(args, 'llvm_ver') and args.llvm_ver
        llvm_ver = args.llvm_ver if has_ver else self.LLVM_VER

        self.BUILD_TYPE = build_type
        self.LLVM_VER = llvm_ver
        # update dependent variables
        self._init_llvm_ver_deps()

        env_target_dir = os.getenv('CARGO_TARGET_DIR')
        self.TARGET_DIR = "{}/".format(build_type)
        if env_target_dir:
            self.TARGET_DIR = os.path.join(env_target_dir, self.TARGET_DIR)
        else:
            self.TARGET_DIR = os.path.join(self.ROOT_DIR, "target", self.TARGET_DIR)

        self.TRANSPILER = "c2rust-transpile"
        self.TRANSPILER = os.path.join(self.TARGET_DIR, self.TRANSPILER)

        self.RREF_BIN = "c2rust-refactor"
        self.RREF_BIN = os.path.join(self.TARGET_DIR, self.RREF_BIN)

        self.C2RUST_BIN = "c2rust"
        self.C2RUST_BIN = os.path.join(self.TARGET_DIR, self.C2RUST_BIN)

        has_skip_sig = args and hasattr(args, 'llvm_skip_signature_checks') 
        self.LLVM_SKIP_SIGNATURE_CHECKS = args.llvm_skip_signature_checks \
            if has_skip_sig else False

    @staticmethod
    def add_args(parser: argparse.ArgumentParser):
        """Add common command-line arguments that CommonGlobals understands to
        construct necessary paths.
        """
        dhelp = 'use debug build of toolchain (default build' \
                ' is release+asserts)'
        parser.add_argument('-d', '--debug', default=False,
                            action='store_true', dest='debug',
                            help=dhelp)


config = Config()


def update_or_init_submodule(submodule_path: str):
    git = get_cmd_or_die("git")
    invoke_quietly(git, "submodule", "update", "--init", submodule_path)
    logging.debug("updated submodule %s", submodule_path)


def get_rust_toolchain_libpath() -> str:
    return _get_rust_toolchain_path("lib")


def get_rust_toolchain_binpath() -> str:
    return _get_rust_toolchain_path("bin")


def _get_rust_toolchain_path(dirtype: str) -> str:
    """
    Ask rustc for the correct path to its {lib,bin} directory.
    """

    # If rustup is being used, it will respect the RUSTUP_TOOLCHAIN environment
    # variable, according to:
    # https://github.com/rust-lang/rustup.rs/blob/master/README.md#override-precedence
    #
    # If rustup is not being used, we can't control the toolchain; but rustc
    # will ignore this environment variable, so setting it is harmless.

    sysroot = pb.local["rustc"].with_env(
        RUSTUP_TOOLCHAIN=config.CUSTOM_RUST_NAME,
    )("--print", "sysroot")

    return os.path.join(sysroot.rstrip(), dirtype)


def on_x86() -> bool:
    """
    return true on x86-based hosts.
    """
    return platform.uname().machine in ['x86_64', 'i386', 'i686' 'amd64']


def on_mac() -> bool:
    """
    return true on macOS/OS X.
    """
    return platform.system() == "Darwin"


def on_linux() -> bool:
    return platform.system() == "Linux"


def regex(raw: str):
    """
    Check that a string is a valid regex
    """

    try:
        return re.compile(raw)
    except re.error:
        msg = "only:{0} is not a valid regular expression".format(raw)
        raise argparse.ArgumentTypeError(msg)


def die(emsg, ecode=1):
    """
    log fatal error and exit with specified error code.
    """
    logging.fatal("error: %s", emsg)
    quit(ecode)


def est_parallel_link_jobs():
    """
    estimate the highest number of parallel link jobs we can
    run without causing the machine to swap. we conservatively
    estimate that a debug or release-with-debug-info link job
    requires approx 4GB of RAM and that all memory can be used.
    """
    mem_per_job = 4 * 1024**3
    mem_total = psutil.virtual_memory().total

    return int(mem_total / mem_per_job)


def invoke(cmd, *arguments):
    return _invoke(True, cmd, *arguments)


def invoke_quietly(cmd, *arguments):
    return _invoke(False, cmd, *arguments)


def _invoke(console_output, cmd, *arguments):
    try:
        if console_output:
            retcode, stdout, stderr = cmd[arguments] & pb.TEE()
        else:
            retcode, stdout, stderr = cmd[arguments].run()

        if stdout:
            logging.debug("stdout from %s:\n%s", cmd, stdout)
        if stderr:
            logging.debug("stderr from %s:\n%s", cmd, stderr)

        return retcode, stdout, stderr
    except pb.ProcessExecutionError as pee:
        msg = "cmd exited with code {}: {}".format(pee.retcode, cmd[arguments])
        logging.critical(pee.stderr)
        die(msg, pee.retcode)


def get_cmd_or_die(cmd: str) -> Command:
    """
    lookup named command or terminate script.
    """
    try:
        return pb.local[cmd]
    except pb.CommandNotFound:
        die("{} not in path".format(cmd), errno.ENOENT)


def ensure_dir(path):
    if not os.path.exists(path):
        logging.debug("creating dir %s", path)
        os.makedirs(path, mode=0o744)
    if not os.path.isdir(path):
        die("%s is not a directory", path)


def is_elf_exe(path):
    _file = pb.local.get('file')
    out = _file(path)
    return "LSB" in out and "ELF" in out and "Mach-O" not in out


def git_ignore_dir(path):
    """
    make sure directory has a `.gitignore` file with a wildcard pattern in it.
    """
    ignore_file = os.path.join(path, ".gitignore")
    if not os.path.isfile(ignore_file):
        with open(ignore_file, "w") as handle:
            handle.write("*\n")


def setup_logging(log_level=logging.INFO):
    logging.basicConfig(
        filename=sys.argv[0].replace(".py", ".log"),
        filemode='w',
        level=logging.DEBUG
    )

    console = logging.StreamHandler()
    console.setLevel(log_level)
    logging.root.addHandler(console)


def binary_in_path(binary_name) -> bool:
    try:
        # raises CommandNotFound exception if not available.
        _ = pb.local[binary_name]
        return True
    except pb.CommandNotFound:
        return False


def json_pp_obj(json_obj) -> str:
    return json.dumps(json_obj,
                      sort_keys=True,
                      indent=2,
                      separators=(',', ': '))


def ensure_rustc_version(expected_version_str: str):
    rustc = get_cmd_or_die("rustc")
    rustup = get_cmd_or_die("rustup")
    actual_version = rustup("run", config.CUSTOM_RUST_NAME, rustc["--version"])
    if expected_version_str not in actual_version:
        emsg = "expected version: {}\n"
        emsg = emsg + 9 * "." + "actual version: {}"
        emsg = emsg.format(expected_version_str, actual_version)
        die(emsg)


def ensure_rustfmt_version():
    expected_version_str = "0.10.0 ( ) DEPRECATED: use rustfmt-nightly\n"
    rustfmt = get_cmd_or_die("rustfmt")
    rustup = get_cmd_or_die("rustup")
    rustfmt_cmd = rustfmt["--force", "--version"]
    actual_version = rustup("run", config.CUSTOM_RUST_NAME, rustfmt_cmd)
    if expected_version_str not in actual_version:
        emsg = "expected version: {}\n"
        emsg = emsg + 9 * "." + "actual version: {}"
        emsg = emsg.format(expected_version_str, actual_version)
        die(emsg)


def get_ninja_build_type(ninja_build_file):
    signature = "# CMAKE generated file: DO NOT EDIT!" + os.linesep
    with open(ninja_build_file, "r") as handle:
        lines = handle.readlines()
        if not lines[0] == signature:
            die("unexpected content in ninja.build: " + ninja_build_file)
        r = re.compile(r'^#\s*Configurations?:\s*(\w+)')
        for line in lines:
            m = r.match(line)
            if m:
                # print m.group(1)
                return m.group(1)
        die("missing content in ninja.build: " + ninja_build_file)


def export_ast_from(ast_expo: pb.commands.BaseCommand,
                    cc_db_path: str,
                    **kwargs) -> str:
    """
    run c2rust-ast-exporter for a single compiler invocation.

    :param ast_expo: command object representing c2rust-ast-exporter
    :param cc_db_path: path/to/compile_commands.json
    :return: path to generated cbor file.
    """
    # keys = ['arguments', 'directory', 'file']
    keys = ['directory', 'file']  # 'arguments' is not required
    try:
        dir, filename = [kwargs[k] for k in keys]
        filepath = os.path.join(dir, filename)
    except KeyError:
        die("couldn't parse " + cc_db_path)

    if not os.path.isfile(filepath):
        die("missing file " + filepath)
    try:
        # prepare c2rust-ast-exporter arguments
        cc_db_dir = os.path.dirname(cc_db_path)
        args = ["-p", cc_db_dir, filepath]
        # this is required to locate system libraries

        # run c2rust-ast-exporter
        logging.info("exporting ast from %s", os.path.basename(filename))
        # log the command in a format that's easy to re-run
        export_cmd = str(ast_expo[args])
        logging.debug("export command:\n %s", export_cmd)
        ast_expo[args] & pb.FG  # nopep8
        cbor_outfile = filepath + ".cbor"
        assert os.path.isfile(cbor_outfile), "missing: " + cbor_outfile
        return cbor_outfile
    except pb.ProcessExecutionError as pee:
        if pee.retcode >= 0:
            mesg = os.strerror(pee.retcode)
        else:
            mesg = "Received signal: "
            mesg += signal.Signals(-pee.retcode).name

        logging.fatal("command failed: %s", ast_expo[args])
        die("AST export failed: " + mesg, pee.retcode)


def transpile(cc_db_path: str,
              filter: str = None,
              extra_transpiler_args: List[str] = [],
              emit_build_files: bool = True,
              output_dir: str = None,
              emit_modules: bool = False,
              main_module_for_build_files: str = None,
              cross_checks: bool = False,
              use_fakechecks: bool = False,
              cross_check_config: List[str] = [],
              incremental_relooper: bool = True,
              reorganize_definitions: bool = False) -> bool:
    """
    run the transpiler on all C files in a compile commands database.
    """
    c2rust = get_cmd_or_die(config.C2RUST_BIN)
    args = ['transpile', cc_db_path]
    args.extend(extra_transpiler_args)
    if emit_build_files:
        args.append('--emit-build-files')
    if output_dir:
        args.append('--output-dir')
        args.append(output_dir)
    if emit_modules:
        args.append('--emit-modules')
    if main_module_for_build_files:
        args.append('--binary')
        args.append(main_module_for_build_files)
    if cross_checks:
        args.append('--cross-checks')
    if use_fakechecks:
        args.append('--use-fakechecks')
    if cross_check_config and cross_checks:
        args.append('--cross-check-config')
        for ccc in cross_check_config:
            args.append(ccc)
    if not incremental_relooper:
        args.append('--no-incremental-relooper')
    if reorganize_definitions:
        args.append('--reorganize-definitions')
    if filter:
        args.append('--filter')
        args.append(filter)

    logging.debug("translation command:\n %s", str(c2rust[args]))
    retcode, stdout, stderr = (c2rust[args]).run(retcode=None)
    logging.debug("stdout:\n%s", stdout)
    logging.debug("stderr:\n%s", stderr)

    return retcode == 0


def _get_gpg_cmd():
    # on macOS, run `brew install gpg`
    gpg = None
    try:
        # some systems install gpg v2.x as `gpg2`
        gpg = pb.local['gpg2']
    except pb.CommandNotFound:
        gpg = get_cmd_or_die("gpg")

    gpg.env = {'LANG': 'en'}  # request english output
    gpg_ver = gpg("--version")
    logging.debug("gpg version output:\n%s", gpg_ver)
    emsg = "{} in path is too old".format(gpg.executable.basename)
    assert "gpg (GnuPG) 1.4" not in gpg_ver, emsg

    return gpg


def install_sig(sigfile: str) -> None:
    gpg = _get_gpg_cmd()

    retcode, _, stderr = gpg['--import', sigfile].run(retcode=None)
    if retcode:
        logging.fatal(stderr)
        die('could not import gpg key: ' + sigfile, retcode)
    else:
        logging.debug(stderr)


def check_sig(afile: str, asigfile: str) -> None:
    gpg = _get_gpg_cmd()

    def cleanup_on_failure(files: List[str]) -> None:
        for f in files:
            if os.path.isfile(f):
                os.remove(f)
            else:
                logging.warning("could not remove %s: not found.", f)

    if not os.path.isfile(afile):
        die("archive file not found: %s", afile)
    if not os.path.isfile(asigfile):
        die("signature file not found: %s", asigfile)

    # check that archive matches signature
    try:
        expected = "Good signature from "
        logging.debug("checking signature of %s", os.path.basename(afile))
        # --auto-key-retrieve means that gpg will try to download
        # the pubkey from a keyserver if it isn't on the local keyring.
        retcode, _, stderr = gpg['--keyserver-options',
                                 'auto-key-retrieve',
                                 '--verify',
                                 asigfile, afile].run(retcode=None)
        if retcode:
            cleanup_on_failure([afile, asigfile])
            logging.fatal(stderr)
            die("gpg signature check failed: gpg exit code " + str(retcode))
        if expected not in stderr:
            cleanup_on_failure([afile, asigfile])
            die("gpg signature check failed: expected signature not found")
    except pb.ProcessExecutionError as pee:
        cleanup_on_failure([afile, asigfile])
        die("gpg signature check failed: " + pee.message)


def download_archive(aurl: str, afile: str, asig: str = None):
    curl = get_cmd_or_die("curl")

    def _download_helper(url: str, ofile: str):
        if not os.path.isfile(ofile):
            logging.info("downloading %s", os.path.basename(ofile))
            curl_args = [
                url,
                "-L",                       # follow redirects
                "--max-redirs", "20",
                "--connect-timeout", "5",   # timeout for reach attempt
                "--max-time", "20",         # how long each retry will wait
                "--retry", "5",
                "--retry-delay", "0",       # exponential backoff
                "--retry-max-time", "120",   # total time before we fail
                "-o", ofile
            ]
            curl(*curl_args)

    _download_helper(aurl, afile)

    if not asig:
        return

    if asig:
        # download archive signature
        asigfile = afile + ".sig"
        _download_helper(asig, asigfile)

        check_sig(afile, asigfile)


class NonZeroReturn(Exception):
    pass<|MERGE_RESOLUTION|>--- conflicted
+++ resolved
@@ -16,11 +16,8 @@
 
 import plumbum as pb
 
-<<<<<<< HEAD
+from plumbum.machines import LocalCommand as Command
 from query_toml import query_toml
-=======
-from plumbum.machines import LocalCommand as Command
->>>>>>> 7f2be7f3
 
 
 class Colors:
